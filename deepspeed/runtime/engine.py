--- conflicted
+++ resolved
@@ -329,12 +329,10 @@
         if not isinstance(model_parameters, list):
             model_parameters = list(model_parameters)
 
-<<<<<<< HEAD
         self._configure_zenflow()
-=======
+
         if self.torch_autocast_enabled():
             init_autocast_params(self, self.torch_autocast_dtype(), self.torch_autocast_lower_precision_safe_modules())
->>>>>>> 6594c266
 
         if has_optimizer:
             self._configure_optimizer(optimizer, model_parameters)
@@ -1108,64 +1106,6 @@
 
         log_dist(f'DeepSpeed LR Scheduler = {self.lr_scheduler}', ranks=[0])
 
-<<<<<<< HEAD
-    def _configure_zenflow(self):
-
-        zenflow_config = self.zenflow_config()
-        if zenflow_config == None:
-            self.zenflow = False
-            return
-
-        self.zenflow = True
-        select_strategy = zenflow_config.select_strategy
-
-        if select_strategy == 'auto':
-            select_strategy = "epoch"
-            if isinstance(zenflow_config.select_interval, int):
-                raise Warning(
-                    "If use auto select strategy, select_interval will be set to 1 and select_strategy will be set to epoch, thus select_interval would be overwritten."
-                )
-            self.select_interval = 1
-        else:
-            if isinstance(zenflow_config.select_interval, str):
-                raise ValueError("If don't use auto select strategy, select_interval must be a number.")
-            self.select_interval = zenflow_config.select_interval
-
-        if isinstance(zenflow_config.update_interval, str):
-            self.auto_update = True
-            self.update_interval = 0
-        else:
-            self.auto_update = False
-            self.update_interval = int(zenflow_config.update_interval)
-
-        if select_strategy == 'epoch':
-            zenflow_config.steps_per_epoch = len(self.training_dataloader)
-            self.select_interval = self.select_interval * len(self.training_dataloader)
-
-        if not self.auto_update and self.select_interval != 0 and self.select_interval < self.update_interval:
-            raise ValueError("Select interval must be greater or equal to update interval")
-
-        self.overlap_step = zenflow_config.overlap_step
-
-        self.full_warm_up_rounds = zenflow_config.full_warm_up_rounds
-
-        self._config.gradient_accumulation_steps = self.update_interval
-
-    def sync_selective_optimizer_lr(self):
-        self.optimizer._sync_selective_optimizer_lr()
-
-    def _configure_checkpointing(self, dist_init_required):
-        self.checkpoint_engine = TorchCheckpointEngine()
-
-        if self._config is not None and self._config.nebula_config.enabled:
-            try:
-                from deepspeed.runtime.checkpoint_engine.nebula_checkpoint_engine import \
-                    NebulaCheckpointEngine
-                self.checkpoint_engine = NebulaCheckpointEngine(config_params=self._config.nebula_config)
-            except ImportError as err:
-                logger.error(f"No torch_nebula was found! Will fall back to torch.save. Details: {err}")
-                self.checkpoint_engine = TorchCheckpointEngine()
-=======
     def _configure_checkpointing(self):
         # Enable optimization to parallelize checkpointing of DP state
         optimize_dp_state = not self.zero_optimization_partition_weights()
@@ -1174,7 +1114,6 @@
                                                           zero_stage=self.zero_optimization_stage(),
                                                           has_moe_layers=self.has_moe_layers,
                                                           optimize_dp_state=optimize_dp_state)
->>>>>>> 6594c266
 
         dp_rank = groups._get_sequence_data_parallel_rank()
         rank = self.local_rank if self.use_node_local_storage() else dp_rank
